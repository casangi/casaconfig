--- conflicted
+++ resolved
@@ -55,10 +55,7 @@
 
   publish-to-testpypi:
     name: Publish Python 🐍 distribution 📦 to TestPyPI
-<<<<<<< HEAD
-=======
     if : ${{! startsWith(github.ref, 'refs/tags/') }}  # only publish to PyPI on tag pushes
->>>>>>> 661f90db
     needs:
     - build
     runs-on: ubuntu-latest
