from setuptools import setup, find_packages
from glob import glob

with open('README.md', "r") as fid:   #encoding='utf-8'
    long_description = fid.read()

setup(
    name='casaconfig',
<<<<<<< HEAD
    version='1.0.1',
=======
    version='1.0.1rc2',
>>>>>>> 57cdd63c
    description='CASA Operational Configuration Package',
    long_description=long_description,
    long_description_content_type="text/markdown",
    author='National Radio Astronomy Observatory',
    author_email='casa-feedback@nrao.edu',
    url='https://github.com/casangi/casaconfig',
    license='Apache-2.0',
    packages=find_packages(),
    install_requires=['certifi>=2023.5.7']
)<|MERGE_RESOLUTION|>--- conflicted
+++ resolved
@@ -6,11 +6,7 @@
 
 setup(
     name='casaconfig',
-<<<<<<< HEAD
-    version='1.0.1',
-=======
-    version='1.0.1rc2',
->>>>>>> 57cdd63c
+    version='1.0.1test1',
     description='CASA Operational Configuration Package',
     long_description=long_description,
     long_description_content_type="text/markdown",
