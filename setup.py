from setuptools import setup, find_packages
from glob import glob

with open('README.md', "r") as fid:   #encoding='utf-8'
    long_description = fid.read()

setup(
    name='casaconfig',
<<<<<<< HEAD
    version='0.0.23',
=======
    version='0.0.22',
>>>>>>> 46d1e50e
    description='CASA Operational Configuration Package',
    long_description=long_description,
    long_description_content_type="text/markdown",
    author='National Radio Astronomy Observatory',
    author_email='casa-feedback@nrao.edu',
    url='https://github.com/casangi/casadata',
    license='Apache-2.0',
    packages=find_packages(),
    entry_points={'console_scripts': ['write_default_config = casaconfig.write_default_config:main']},
    package_data={'casaconfig': ['__data__/*']},
    include_package_data=True,
    install_requires=['xarray>=0.16.2',
                      'numpy>=1.18.4',
                      'GitPython>=3.1.18',
                      'importlib_metadata>=4.8.1']
)<|MERGE_RESOLUTION|>--- conflicted
+++ resolved
@@ -6,11 +6,7 @@
 
 setup(
     name='casaconfig',
-<<<<<<< HEAD
-    version='0.0.23',
-=======
     version='0.0.22',
->>>>>>> 46d1e50e
     description='CASA Operational Configuration Package',
     long_description=long_description,
     long_description_content_type="text/markdown",
@@ -19,7 +15,6 @@
     url='https://github.com/casangi/casadata',
     license='Apache-2.0',
     packages=find_packages(),
-    entry_points={'console_scripts': ['write_default_config = casaconfig.write_default_config:main']},
     package_data={'casaconfig': ['__data__/*']},
     include_package_data=True,
     install_requires=['xarray>=0.16.2',
